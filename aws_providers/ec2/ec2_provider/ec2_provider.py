--- conflicted
+++ resolved
@@ -88,14 +88,7 @@
                 eip_tags (str, optional): Key-value tag pairs for Elastic IPs. Defaults to None.
             """
 
-<<<<<<< HEAD
-            aws_access_key_id: Annotated[str, Field(..., description="AWS access key ID", required=True)]
-            aws_secret_access_key: Annotated[str, Field(..., description="AWS secret access key", required=True)]
-            aws_region: Annotated[str | None, Field(description="AWS region", required=False, default=None)]
-            volume_tags: Annotated[str | None, Field(description="Key-value tag pairs for volumes", required=False, default=None)]
-            instance_tags: Annotated[str | None, Field(description="Key-value tag pairs for instances", required=False, default=None)]
-            eip_tags: Annotated[str | None, Field(description="Key-value tag pairs for Elastic IPs", required=False, default=None)]
-=======
+
             aws_access_key_id: Annotated[str, Field(..., description="AWS access key ID", required=True, default=credentials[0])]
             aws_secret_access_key: Annotated[str, Field(..., description="AWS secret access key", required=True, default=credentials[1])]
             aws_region: Annotated[str |  None, Field(description="AWS region", required=False,default=region)]
@@ -108,7 +101,6 @@
             eip_tags: Annotated[
                 str | None, Field(description="Key-value tag pairs for Elastic IPs", required=False, default=None)
             ]
->>>>>>> dd80117d
 
         return EC2Config
                 
