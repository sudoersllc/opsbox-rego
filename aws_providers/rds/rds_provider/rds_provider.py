--- conflicted
+++ resolved
@@ -71,30 +71,6 @@
                         ]
                     }
         """
-<<<<<<< HEAD
-        credentials = self.credentials
-
-        if credentials["aws_region"] is None:
-            region_client = boto3.client(
-                "ec2",
-                aws_access_key_id=credentials["aws_access_key_id"],
-                aws_secret_access_key=credentials["aws_secret_access_key"],
-                region_name="us-west-1",
-            )
-
-            regions = [region["RegionName"] for region in region_client.describe_regions()["Regions"]]
-
-        else:
-            regions = credentials["aws_region"].split(",")
-        
-        logger.info(f"Gathering data for RDS instances from regions: {regions}")
-
-        region_threads = []  # List to store threads
-        instance_data = []  # List to store instances
-        snapshots = []  # List to store snapshots
-
-=======
->>>>>>> 19729baf
 
         def get_rds_instances(rds_client: boto3.client):
             """Retrieve information about RDS instances."""
