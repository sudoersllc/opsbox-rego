--- conflicted
+++ resolved
@@ -33,18 +33,8 @@
         class S3Config(BaseModel):
             """Configuration for the AWS S3 plugin."""
 
-<<<<<<< HEAD
             aws_access_key_id: Annotated[str,Field(..., description="AWS access key ID", required=False, default=None)]
             aws_secret_access_key: Annotated[str,Field(..., description="AWS secret access key", required=False, default=None)]
-=======
-            aws_access_key_id: Annotated[
-                str, Field(default=None, description="AWS access key ID", required=True)
-            ]
-            aws_secret_access_key: Annotated[
-                str,
-                Field(default=None, description="AWS secret access key", required=True),
-            ]
->>>>>>> e9492318
             aws_region: Annotated[
                 str | None,
                 Field(description="AWS-Region", required=False, default=None),
@@ -113,7 +103,8 @@
 
         region_threads = []  # List to store threads
 
-<<<<<<< HEAD
+        def process_region(region):
+
 
             if credentials["aws_access_key_id"] is None:
                 s3_client = boto3.client("s3", region_name=region)
@@ -124,15 +115,6 @@
                     aws_secret_access_key=self.credentials["aws_secret_access_key"],
                     region_name=region,
                 )
-=======
-        def process_region(region):
-            s3_client = boto3.client(
-                "s3",
-                aws_access_key_id=self.credentials["aws_access_key_id"],
-                aws_secret_access_key=self.credentials["aws_secret_access_key"],
-                region_name=region,
-            )
->>>>>>> e9492318
 
             response = s3_client.list_buckets()  # List all buckets
             logger.trace(f"List of buckets: {response}")
