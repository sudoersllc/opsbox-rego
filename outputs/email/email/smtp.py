from pluggy import HookimplMarker
from pydantic import BaseModel, Field
from loguru import logger
import smtplib
from email.mime.multipart import MIMEMultipart
from email.mime.text import MIMEText
from typing import Annotated
from opsbox import Result

hookimpl = HookimplMarker("opsbox")


class EmailOutput:
    """Plugin for outputting results to an email address."""

    def __init__(self):
        pass

    @hookimpl
    def grab_config(self):
        """Return the plugin's configuration."""

        class EmailConfig(BaseModel):
            """Configuration for the email output."""

<<<<<<< HEAD
            smtp_username: Annotated[str, Field(description="The username for the SMTP server.")]
            smtp_password: Annotated[str, Field(description="The password for the SMTP server.")]
            smtp_server: Annotated[str, Field(description="The SMTP server to use.")]
            smtp_port: Annotated[int, Field(description="The port to use for the SMTP server.")]
            receiver_email_list: Annotated[
                str, Field(description="A comma-separated list of email addresses to send the email to.")
=======
            smtp_username: Annotated[
                str,
                Field(description="The username for the SMTP server.", required=True),
            ]
            smtp_password: Annotated[
                str,
                Field(description="The password for the SMTP server.", required=True),
            ]
            smtp_server: Annotated[
                str, Field(description="The SMTP server to use.", required=True)
            ]
            smtp_port: Annotated[
                str,
                Field(
                    description="The port to use for the SMTP server.", required=True
                ),
            ]
            receiver_email_list: Annotated[
                str,
                Field(
                    description="A comma-separated list of email addresses to send the email to.",
                    required=True,
                ),
>>>>>>> e9492318
            ]

        return EmailConfig

    @hookimpl
    def set_data(self, model: BaseModel):
        """Set the data for the plugin based on the model."""
        self.model = model

    @hookimpl
    def proccess_results(self, results: list["Result"]):
        """
        Emails the check results to the specified email addresses.

        Args:
            results (list[Result]): The formatted results from the checks.
        """

        logger.info("Sending email with check results")
        msg = MIMEMultipart()
        logger.info(
            f"Sending email from {self.model.smtp_username} to {self.model.receiver_email_list}"
        )
        msg["From"] = self.model.smtp_username
        msg["To"] = self.model.receiver_email_list
        try:
            for result in results:
                body = result.formatted
                msg.attach(MIMEText(body, "plain"))
                msg["Subject"] = f"OpsBox Check Results: {result.result_name}"
                server = smtplib.SMTP(self.model.smtp_server, self.model.smtp_port)
                logger.info("Starting TLS...")
                server.starttls()
                logger.info(
                    f"Logging in to {self.model.smtp_server} on port {self.model.smtp_port}"
                )
                server.login(self.model.smtp_username, self.model.smtp_password)
                logger.info("Sending email...")
                text = msg.as_string()
                server.sendmail(
                    self.model.smtp_username,
                    self.model.receiver_email_list.split(","),
                    text,
                )
                server.quit()
                logger.success("Email sent successfully!")
        except Exception as e:
            logger.error(f"Error sending email: {e}")
            logger.error(f"Error on line {e.__traceback__.tb_lineno}")

            return
        logger.success("Results sent via email!")<|MERGE_RESOLUTION|>--- conflicted
+++ resolved
@@ -23,38 +23,12 @@
         class EmailConfig(BaseModel):
             """Configuration for the email output."""
 
-<<<<<<< HEAD
             smtp_username: Annotated[str, Field(description="The username for the SMTP server.")]
             smtp_password: Annotated[str, Field(description="The password for the SMTP server.")]
             smtp_server: Annotated[str, Field(description="The SMTP server to use.")]
             smtp_port: Annotated[int, Field(description="The port to use for the SMTP server.")]
             receiver_email_list: Annotated[
                 str, Field(description="A comma-separated list of email addresses to send the email to.")
-=======
-            smtp_username: Annotated[
-                str,
-                Field(description="The username for the SMTP server.", required=True),
-            ]
-            smtp_password: Annotated[
-                str,
-                Field(description="The password for the SMTP server.", required=True),
-            ]
-            smtp_server: Annotated[
-                str, Field(description="The SMTP server to use.", required=True)
-            ]
-            smtp_port: Annotated[
-                str,
-                Field(
-                    description="The port to use for the SMTP server.", required=True
-                ),
-            ]
-            receiver_email_list: Annotated[
-                str,
-                Field(
-                    description="A comma-separated list of email addresses to send the email to.",
-                    required=True,
-                ),
->>>>>>> e9492318
             ]
 
         return EmailConfig
