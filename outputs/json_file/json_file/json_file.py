--- conflicted
+++ resolved
@@ -8,6 +8,7 @@
 
 
 hookimpl = HookimplMarker("opsbox")
+
 
 
 class JSONFileOutput:
@@ -32,10 +33,6 @@
                 Field(
                     default="./findings/",
                     description="The folder to output the results to.",
-<<<<<<< HEAD
-=======
-                    required=False,
->>>>>>> e9492318
                 ),
             ]
             pass
@@ -79,17 +76,6 @@
 
             # Define the JSON file path
             json_file_path = os.path.join(module_out, f"{result.result_name}.json")
-<<<<<<< HEAD
-=======
-
-            logger.info(
-                f"Writing results for '{result.result_name}' to '{json_file_path}'"
-            )
-
-            try:
-                # Convert the Result object to a dictionary using Pydantic's .dict()
-                result_data = result.dict()
->>>>>>> e9492318
 
             logger.info(
                 f"Writing results for '{result.result_name}' to '{json_file_path}'"
