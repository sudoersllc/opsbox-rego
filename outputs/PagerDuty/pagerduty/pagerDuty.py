from pluggy import HookimplMarker
from pydantic import BaseModel, Field
from loguru import logger

import requests
from llama_index.core import VectorStoreIndex, Document
from opsbox import AppConfig
from llama_index.core.program import LLMTextCompletionProgram
from opsbox import Result
import json

from typing import Annotated

hookimpl = HookimplMarker("opsbox")


class PagerDutyOutput:
    """
    Plugin for sending results to PagerDuty
    """

    def __init__(self):
        pass

    @hookimpl
    def grab_config(self):
        """
        Return the plugin's configuration
        """
<<<<<<< HEAD

        class PagerDutyConfig(BaseModel):
            """Configuration for the PagerDuty output."""

            routing_key: Annotated[str, Field(description="The routing_key to use.")]
            create_description: Annotated[
                bool,
                Field(
                    description="Whether to create a description for pagerduty or just use the raw input as the payload.",
                    default=False,
                ),
            ]
            manual_severity: Annotated[
                str | None,
                Field(
                    description="The severity of the incident created.",
                    default="medium",
                ),
            ]
=======

        class PagerDutyConfig(BaseModel):
            """Configuration for the email output."""

            routing_key: Annotated[
                str, Field(description="The routing_key to use.", required=True)
            ]
            create_description: Annotated[
                bool,
                Field(
                    description="Whether to create a description instead of an issue.",
                    required=False,
                    default=False,
                ),
            ]
>>>>>>> e9492318

        return PagerDutyConfig

    @hookimpl
    def set_data(self, model: BaseModel):
        """
        Set the data for the plugin based on the model.
        """
        self.model = model
        self.credentials = model.model_dump()

    @hookimpl
    def proccess_results(self, results: list["Result"]):
        """
        Send the results to PagerDuty.

        Args:
            results (list[FormattedResult]): The formatted results from the checks.
        """

        try:
            appconfig = AppConfig()
<<<<<<< HEAD
            credentials = self.credentials
            for result in results:
                body = ""

=======
            for result in results:
                body = ""

                credentials = self.credentials

>>>>>>> e9492318
                if credentials["create_description"]:
                    # Create a description for the PagerDuty incident
                    if (
                        appconfig.embed_model is None
                    ):  # shove it all in if no embed model
                        templ: str = """    
                        Objective:
                        You are a meticulous PagerDuty incident creation assistant tasked with generating detailed PagerDuty payloads based on the cost savings recommendations provided to you in your vector store. Your goal is to create one payload per cost-saving recommendation, ensuring that the incident is clear, actionable, and concise for immediate attention.

                        Payload Structure:
                        Generate a PagerDuty payload in the following format:
                            "payload": {
                                "summary": "<Cost-saving recommendation summarized in one sentence>",
                                "severity": "critical",
                                "source": "<The AWS services, resources, or configurations involved>"
                            },
                        Message Generation:
                        The summary must be a single sentence that clearly states the cost-saving recommendation.
                        The source should specify the AWS service, resource, or configuration involved.
                        Guidelines:
                        Always maintain the language and phrasing used in the cost-saving recommendations as closely as possible for the summary.
                        Keep each summary concise, actionable, and no longer than a sentence.
                        Do not include implementation details, just the high-level recommendation and its source.
                    {document}
                    """  # noqa: E501
                        program = LLMTextCompletionProgram.from_defaults(
                            prompt_template_str=templ,
                            verbose=True,
                        )
                        llm_response = program(document=str(result.formatted))
                        body = llm_response
                        logger.success(body)

                        # Remove unwanted parts
                        body = body.replace("```json", "").replace("```", "").strip()

                        # Convert the string to a dictionary
                        body_dict = json.loads(body)  # Now body_dict is a dictionary

                        # Now access the 'payload' key
                        payload = body_dict["payload"]

                    else:  # use the embed model and query a simple vector store
                        docs: Document = []
                        docs.append(
                            Document(text=result.formatted, id=result.result_name)
                        )

                        index = VectorStoreIndex.from_documents(
                            docs, embed_model=appconfig.embed_model
                        )

                        # Query the index for detailed GitHub issue descriptions
                        github_query: str = """
                    **Objective:**
                    Objective:
                        You are a meticulous PagerDuty incident creation assistant tasked with generating detailed 
                        PagerDuty payloads based on the cost savings recommendations provided to you in 
                        your vector store.  Your goal is to create one payload per cost-saving recommendation,
                        ensuring that the incident is clear, actionable, and concise for immediate attention.

                        Payload Structure:
                        Generate a PagerDuty payload in the following format:
                            "payload": {
                                "summary": "<Cost-saving recommendation summarized in one sentence>",
                                "severity": "critical",
                                "source": "<The AWS services, resources, or configurations involved>"
                            },
                        Message Generation:
                        The summary must be a single sentence that clearly states the cost-saving recommendation.
                        The source should specify the AWS service, resource, or configuration involved.
                        Guidelines:
                        Always maintain the language and phrasing used in the cost-saving recommendations as closely as 
                        possible for the summary.
                        Keep each summary concise, actionable, and no longer than a sentence.
                        Do not include implementation details, just the high-level recommendation and its source.
                    """
                        logger.debug("Building the vector store index...")
                        query_engine = index.as_query_engine(llm=appconfig.llm)
                        response = query_engine.query(github_query)
                        body = str(
                            response
                        )  # Convert response to a string if necessary
                        # Remove unwanted parts
                        body = body.replace("```json", "").replace("```", "").strip()

                        # Convert the string to a dictionary
                        body_dict = json.loads(body)  # Now body_dict is a dictionary

                        # Now access the 'payload' key
                        payload = body_dict["payload"]

<<<<<<< HEAD
                else:  # just use the raw input as the payload
=======
                else:
>>>>>>> e9492318
                    body = result.formatted
                    payload = {
                        "summary": body,
                        "severity": credentials["manual_severity"],
                        "source": f"{result.relates_to}",
                    }
                    if credentials["manual_severity"]:
                        payload["severity"] = credentials["manual_severity"]

            # Create the payload
            data = {
                "payload": {
                    "summary": payload["summary"],
                    "severity": payload["severity"],
                    "source": payload["source"],
                },
                "routing_key": self.model.routing_key,  # Make sure routing_key is set correctly
                "event_action": "trigger",
            }

            headers = {"Content-Type": "application/json"}

            # Send the POST request
            response = requests.post(
                "https://events.pagerduty.com/v2/enqueue",
                data=json.dumps(data),
                headers=headers,
                timeout=15,
            )

            # Check the response
            if response.status_code == 202:
                print("Incident triggered successfully!")
            else:
                print(
                    f"Failed to trigger incident. Status code: {response.status_code}, Response: {response.text}"
                )

        except Exception as e:
            logger.error(f"Error sending Pagerduty: {e}")
            logger.error("Check your Pagerduty configuration and try again.")
            # log the line number of the error in the code
            logger.error(f"Error on line {e.__traceback__.tb_lineno}")
            return
        logger.success("Results sent via Pagerduty!")<|MERGE_RESOLUTION|>--- conflicted
+++ resolved
@@ -14,11 +14,13 @@
 hookimpl = HookimplMarker("opsbox")
 
 
+
 class PagerDutyOutput:
     """
     Plugin for sending results to PagerDuty
     """
 
+
     def __init__(self):
         pass
 
@@ -27,7 +29,7 @@
         """
         Return the plugin's configuration
         """
-<<<<<<< HEAD
+
 
         class PagerDutyConfig(BaseModel):
             """Configuration for the PagerDuty output."""
@@ -47,23 +49,6 @@
                     default="medium",
                 ),
             ]
-=======
-
-        class PagerDutyConfig(BaseModel):
-            """Configuration for the email output."""
-
-            routing_key: Annotated[
-                str, Field(description="The routing_key to use.", required=True)
-            ]
-            create_description: Annotated[
-                bool,
-                Field(
-                    description="Whether to create a description instead of an issue.",
-                    required=False,
-                    default=False,
-                ),
-            ]
->>>>>>> e9492318
 
         return PagerDutyConfig
 
@@ -86,18 +71,10 @@
 
         try:
             appconfig = AppConfig()
-<<<<<<< HEAD
             credentials = self.credentials
             for result in results:
                 body = ""
 
-=======
-            for result in results:
-                body = ""
-
-                credentials = self.credentials
-
->>>>>>> e9492318
                 if credentials["create_description"]:
                     # Create a description for the PagerDuty incident
                     if (
@@ -190,11 +167,7 @@
                         # Now access the 'payload' key
                         payload = body_dict["payload"]
 
-<<<<<<< HEAD
                 else:  # just use the raw input as the payload
-=======
-                else:
->>>>>>> e9492318
                     body = result.formatted
                     payload = {
                         "summary": body,
