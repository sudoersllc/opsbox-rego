--- conflicted
+++ resolved
@@ -28,17 +28,8 @@
             """Configuration for the CLI output."""
 
             output_folder: Annotated[
-<<<<<<< HEAD
                 str | None, 
                 Field(default="./findings/", description="The folder to output the results to.")
-=======
-                str | None,
-                Field(
-                    default="./findings/",
-                    description="The folder to output the results to.",
-                    required=False,
-                ),
->>>>>>> e9492318
             ]
             pass
 
