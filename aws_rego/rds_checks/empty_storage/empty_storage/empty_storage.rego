--- conflicted
+++ resolved
@@ -2,13 +2,4 @@
 
 import rego.v1
 
-<<<<<<< HEAD
-=======
-allow if {
-instance |
-	some instance in input.rds_instances
-	instance.StorageUtilization < input.rds_empty_storage_threshold
-}
->>>>>>> b81ac7ae
-
 details := [instance | some instance in input.rds_instances; instance.StorageUtilization < input.rds_empty_storage_threshold]