package aws_rego.rds_checks.rds_idle.rds_idle

import rego.v1

# underutilized_rds_instances contains instance if {
# instance |
# 	some instance in input.rds_instances[_]
# }

<<<<<<< HEAD
details := [instance | some instance in input.rds_instances; instance.CPUUtilization < 5]
=======
allow if {
instance |
	some instance in input.rds_instances
	instance.CPUUtilization < input.rds_cpu_idle_threshold
}

details := [instance | some instance in input.rds_instances; instance.CPUUtilization < input.rds_cpu_idle_threshold]
>>>>>>> b81ac7ae
<|MERGE_RESOLUTION|>--- conflicted
+++ resolved
@@ -7,14 +7,4 @@
 # 	some instance in input.rds_instances[_]
 # }
 
-<<<<<<< HEAD
-details := [instance | some instance in input.rds_instances; instance.CPUUtilization < 5]
-=======
-allow if {
-instance |
-	some instance in input.rds_instances
-	instance.CPUUtilization < input.rds_cpu_idle_threshold
-}
-
-details := [instance | some instance in input.rds_instances; instance.CPUUtilization < input.rds_cpu_idle_threshold]
->>>>>>> b81ac7ae
+details := [instance | some instance in input.rds_instances; instance.CPUUtilization < input.rds_cpu_idle_threshold]