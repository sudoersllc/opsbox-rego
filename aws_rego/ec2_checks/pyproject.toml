--- conflicted
+++ resolved
@@ -7,11 +7,7 @@
 requires-python = "==3.11.*"
 dependencies = [
     "opsbox-ec2-provider>=0.1.3",
-<<<<<<< HEAD
-    "opsbox-rego-handler>=0.1.4"
-=======
     "opsbox-rego-handler>=0.1.5"
->>>>>>> 941127a6
 ]
 
 [tool.setuptools.packages.find]
