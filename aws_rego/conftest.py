--- conflicted
+++ resolved
@@ -67,34 +67,17 @@
     output = json.loads(item.stdout.decode("utf-8"))
     logger.info(output)
     details = output["result"][0]["expressions"][0]["value"]["details"]
+    
     # check if keys are present in the result list
     if keys_to_check and type(details) is list:
         for item in details:
             for key in keys_to_check:
-<<<<<<< HEAD
                 assert key in item, f"Key {key} not found in {item.keys()}"
     # check if keys are present in the result dict
     elif keys_to_check and type(details) is dict:
         for key in keys_to_check:
             assert key in details, f"Key {key} not found in {details.keys()}"
     return details
-=======
-                if isinstance(result, dict) and key not in result:
-                    msg = f"Key '{key}' not found in OPA details: {list(result.keys())}"
-                    logger.error(msg)
-                    raise AssertionError(msg)
-                elif isinstance(result, list) and not all(key in x for x in result) or len(result) == 0:
-                    msg = f"Key '{key}' not found in OPA details: {result}"
-                    logger.error(msg)
-                    raise AssertionError(msg)
-
-        # Delete policy from OPA as cleanup
-        del_resp = requests.delete(put_url, timeout=default_timeout)
-        if del_resp.status_code != 200:
-            logger.warning(f"Failed to delete policy: {del_resp.text}")
-        else:
-            logger.info("Policy removed from OPA successfully.")
->>>>>>> f999535a
 
 
 @pytest.fixture(scope="session")
@@ -102,36 +85,4 @@
     """Fixture to test rego policies. Returns a function to test rego policies."""
     _download_opa()
     yield _test_rego
-<<<<<<< HEAD
-    _clean_opa()
-=======
-
-    # 4) Teardown: stop the OPA server
-    logger.info("Stopping OPA server...")
-    opa_server.terminate()
-    try:
-        opa_server.wait(timeout=5)
-    except subprocess.TimeoutExpired:
-        logger.warning("OPA server did not stop gracefully; killing it.")
-        opa_server.kill()
-
-    # 5) Optionally remove the OPA binary
-    # Comment out if you prefer to keep it for debugging/future runs
-    if os.getenv("KEEP_OPA_BINARY", "true").lower() != "true":
-        logger.info(f"Cleaning up OPA binary from {os.getcwd()}")
-        if os.name == "posix":
-            try:
-                os.remove(os.path.join(os.getcwd(), "opa"))
-            except FileNotFoundError:
-                pass
-        elif os.name == "nt":
-            try:
-                os.remove(os.path.join(os.getcwd(), "opa.exe"))
-            except FileNotFoundError:
-                pass
-        elif os.name == "darwin":
-            try:
-                os.remove(os.path.join(os.getcwd(), "opa"))
-            except FileNotFoundError:
-                pass
->>>>>>> f999535a
+    _clean_opa()