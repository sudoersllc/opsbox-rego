--- conflicted
+++ resolved
@@ -1,13 +1,9 @@
 from pluggy import HookimplMarker
 import yaml
 from loguru import logger
-<<<<<<< HEAD
 from opsbox import Result
-=======
-from core.plugins import Result
 from pydantic import BaseModel, Field
 from typing import Annotated
->>>>>>> 3aff9423
 
 # Define a hookimpl (implementation of the contract)
 hookimpl = HookimplMarker("opsbox")
