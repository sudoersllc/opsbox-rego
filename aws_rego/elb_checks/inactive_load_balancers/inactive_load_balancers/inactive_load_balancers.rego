--- conflicted
+++ resolved
@@ -3,21 +3,6 @@
 import rego.v1
 
 default allow := false
-
-<<<<<<< HEAD
-=======
-allow if {
-elb |
-	some elb in input.elbs
-	elb.State == "active"
-}
-
-allow if {
-elb |
-	some elb in input.elbs
-	elb.RequestCount <= input.elb_inactive_requests_threshold
-}
->>>>>>> b81ac7ae
 
 details contains load_balancer if {
 	some load_balancer in input.elbs
