--- conflicted
+++ resolved
@@ -2,14 +2,4 @@
 
 import rego.v1
 
-<<<<<<< HEAD
-details := [elb | some elb in input.elbs; elb.RequestCount <= 100]
-=======
-allow if {
-elb |
-	some elb in input.elbs
-	elb.RequestCount <= input.elb_low_requests_threshold
-}
-
-details := [elb | some elb in input.elbs; elb.RequestCount <= input.elb_low_requests_threshold]
->>>>>>> b81ac7ae
+details := [elb | some elb in input.elbs; elb.RequestCount <= input.elb_low_requests_threshold]