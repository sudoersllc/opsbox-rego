from pluggy import HookimplMarker
import yaml
from loguru import logger
from core.plugins import Result

# Define a hookimpl (implementation of the contract)
hookimpl = HookimplMarker("opsbox")


class NoHealthyTargets:
    """Plugin for identifying elbs with no healthy targets."""

    @hookimpl
    def report_findings(self, data: "Result"):
        """Format the check results in a LLM-readable format."""
        findings = data.details
        logger.debug(f"Findings: {findings}")

<<<<<<< HEAD
        no_healthy_targets = []

        # Check for findings and collect inactive load balancers
        if findings and isinstance(findings, list):  # Ensure findings is a list
            no_healthy_targets.extend(findings)

            # Template for displaying inactive load balancers
            template = """The following ELBs have no healthy targets:
=======
        unhealthy_targets = []

        # Check for findings and collect inactive load balancers
        if findings and isinstance(findings, list):  # Ensure findings is a list
            unhealthy_targets.extend(findings)

            # Template for displaying inactive load balancers
            template = """
            The following ELBs are unhealthy:
>>>>>>> dd80117d

{load_balancers}"""

            # Format the output using the yaml dump for better display
<<<<<<< HEAD
            formatted_load_balancers = yaml.dump(no_healthy_targets, default_flow_style=False)
=======
            formatted_load_balancers = yaml.dump(unhealthy_targets, default_flow_style=False)
>>>>>>> dd80117d

            # Create the result item with the formatted data
            item = Result(
                relates_to="elb",
                result_name="no_healthy_targets",
<<<<<<< HEAD
                result_description="No Healthy Targets",
=======
                result_description="ELBs with no healthy targets",
>>>>>>> dd80117d
                details=data.details,
                formatted=template.format(load_balancers=formatted_load_balancers)
            )

            return item
        else:
            return Result(
                relates_to="elb",
                result_name="no_healthy_targets",
<<<<<<< HEAD
                result_description="No Healthy Targets",
                details=data.details,
                formatted="No ELBs found with no healthy targets."
=======
                result_description="ELBs with no healthy targets",
                details=data.details,
                formatted="No ELBs with only unhealthy targets found."
>>>>>>> dd80117d
            )<|MERGE_RESOLUTION|>--- conflicted
+++ resolved
@@ -16,7 +16,6 @@
         findings = data.details
         logger.debug(f"Findings: {findings}")
 
-<<<<<<< HEAD
         no_healthy_targets = []
 
         # Check for findings and collect inactive load balancers
@@ -25,36 +24,19 @@
 
             # Template for displaying inactive load balancers
             template = """The following ELBs have no healthy targets:
-=======
-        unhealthy_targets = []
-
-        # Check for findings and collect inactive load balancers
-        if findings and isinstance(findings, list):  # Ensure findings is a list
-            unhealthy_targets.extend(findings)
-
-            # Template for displaying inactive load balancers
-            template = """
-            The following ELBs are unhealthy:
->>>>>>> dd80117d
 
 {load_balancers}"""
 
             # Format the output using the yaml dump for better display
-<<<<<<< HEAD
             formatted_load_balancers = yaml.dump(no_healthy_targets, default_flow_style=False)
-=======
-            formatted_load_balancers = yaml.dump(unhealthy_targets, default_flow_style=False)
->>>>>>> dd80117d
+
 
             # Create the result item with the formatted data
             item = Result(
                 relates_to="elb",
                 result_name="no_healthy_targets",
-<<<<<<< HEAD
-                result_description="No Healthy Targets",
-=======
+
                 result_description="ELBs with no healthy targets",
->>>>>>> dd80117d
                 details=data.details,
                 formatted=template.format(load_balancers=formatted_load_balancers)
             )
@@ -64,13 +46,8 @@
             return Result(
                 relates_to="elb",
                 result_name="no_healthy_targets",
-<<<<<<< HEAD
                 result_description="No Healthy Targets",
                 details=data.details,
                 formatted="No ELBs found with no healthy targets."
-=======
-                result_description="ELBs with no healthy targets",
-                details=data.details,
-                formatted="No ELBs with only unhealthy targets found."
->>>>>>> dd80117d
+
             )