--- conflicted
+++ resolved
@@ -1,15 +1,11 @@
 from pluggy import HookimplMarker
 import yaml
 from loguru import logger
-<<<<<<< HEAD
 from opsbox import Result
-=======
-from core.plugins import Result
 from pydantic import BaseModel, Field
 from typing import Annotated
 from datetime import datetime, timedelta
 
->>>>>>> 3aff9423
 
 # Define a hookimpl (implementation of the contract)
 hookimpl = HookimplMarker("opsbox")
